--- conflicted
+++ resolved
@@ -398,16 +398,14 @@
     pass
 
 
-<<<<<<< HEAD
-class Environment(RuleKeywordState):
-    pass
-=======
+class Conda(RuleKeywordState):
+    pass
+
+
 class WildcardConstraints(RuleKeywordState):
     @property
     def keyword(self):
         return "wildcard_constraints"
-
->>>>>>> 05b878a8
 
 
 class Run(RuleKeywordState):
@@ -543,11 +541,8 @@
                        log=Log,
                        message=Message,
                        benchmark=Benchmark,
-<<<<<<< HEAD
-                       environment=Environment,
-=======
+                       conda=Conda,
                        wildcard_constraints=WildcardConstraints,
->>>>>>> 05b878a8
                        shadow=Shadow,
                        run=Run,
                        shell=Shell,
