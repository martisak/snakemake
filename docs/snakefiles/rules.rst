--- conflicted
+++ resolved
@@ -139,9 +139,9 @@
 
     rule all:
       input: expand("{dataset}/file.A.txt", dataset=DATASETS)
-      
-      
-This may be used for "aggregation" rules for which files from multiple or all datasets are needed to produce a specific output (say, *allSamplesSummary.pdf*). 
+
+
+This may be used for "aggregation" rules for which files from multiple or all datasets are needed to produce a specific output (say, *allSamplesSummary.pdf*).
 Note that *dataset* is NOT a wildcard here because it is resolved by Snakemake due to the ``expand`` statement (see below also for more information).
 
 
@@ -252,8 +252,8 @@
         threads: 8
         message: "Executing somecommand with {threads} threads on the following files {input}."
         shell: "somecommand --threads {threads} {input} {output}"
-        
-Note that access to wildcards is also possible via the variable ``wildcards`` (e..g, ``{wildcards.sample}``), which is the same as with shell commands. It is important to have a namespace around wildcards in order to avoid clashes with other variable names.        
+
+Note that access to wildcards is also possible via the variable ``wildcards`` (e..g, ``{wildcards.sample}``), which is the same as with shell commands. It is important to have a namespace around wildcards in order to avoid clashes with other variable names.
 
 Priorities
 ----------
@@ -300,7 +300,7 @@
         output: "output.txt"
         log: log1="logs/abc.log", log2="logs/xyz.log"
         shell: "somecommand --log {log.log1} METRICS_FILE={log.log2} {input} {output}"
-        
+
 
 .. code-block:: python
 
@@ -324,18 +324,15 @@
         shell:
             "somecommand -o {params.prefix}"
 
-The ``params`` keyword allows you to specify additional parameters depending on the wildcards values. This allows you to circumvent the need to use ``run:`` and python code for non-standard commands like in the above case. Here, the command ``somecommand`` expects the prefix of the output file instead of the actual one. The ``params`` keyword helps here since you cannot simply add the prefix as an output file (as the file won't be created, Snakemake would throw an error after execution of the rule).
-
-<<<<<<< HEAD
+The ``params`` keyword allows you to specify additional parameters depending on the wildcards values. This allows you to circumvent the need to use ``run:`` and python code for non-standard commands like in the above case.
+Furthermore, for enhanced readability and clarity, the ``params`` section is also an excellent place to name and assign parameters and variables for your subsequent command
+Here, the command ``somecommand`` expects the prefix of the output file instead of the actual one. The ``params`` keyword helps here since you cannot simply add the prefix as an output file (as the file won't be created, Snakemake would throw an error after execution of the rule).
+
 Similar to ``input``, ``params`` can take functions as well (see :ref:`snakefiles-input_functions`), e.g. you can write
-=======
-Similar to ``input``, ``params`` can take functions as well (see :ref:`snakefiles-input_functions`). Furthermore, for enhanced readability and clarity, the ``params`` section is also an excellent place to name and assign parameters and variables for your subsequent command:
->>>>>>> 872ffe46
-
-.. code-block:: python
-
-    rule:
-<<<<<<< HEAD
+
+.. code-block:: python
+
+    rule:
         input:
             ...
         params:
@@ -348,21 +345,7 @@
 to get the same effect as above. Note that in contrast to the ``input`` directive, the
 ``params`` directive can optionally take more arguments than only ``wildcards``, namely ``input``, ``output``, and ``resources``.
 Here, this allows you to derive the prefix name from the output file.
-=======
-        input:  ...
-        params: prefix="somedir/{sample}"
-        output: "somedir/{sample}.csv"
-        params: 
-            sensitivity = "--sensitive",
-            extendReads = config["alignment"]["readExtension],
-            RGID = lambda wildcards: RGFields[wildcards.sample]["ID"], # RGFields is a predefined array that assigns a read group ID for each sample
-        shell:  "somecommand -o {params.prefix} \
-                --extendReads {params.extendReads} \
-                --readGroup {params.RGID} \
-                {params.sensitivity}"
-
-
->>>>>>> 872ffe46
+
 
 .. _snakefiles-external_scripts:
 
