--- conflicted
+++ resolved
@@ -10,12 +10,8 @@
 from tempfile import mkdtemp
 import hashlib
 import urllib
-<<<<<<< HEAD
 from shutil import rmtree, which
-=======
-from shutil import rmtree
 from shlex import quote
->>>>>>> 05b878a8
 
 from snakemake import snakemake
 
@@ -347,7 +343,6 @@
     run(dpath("test_issue328"), forcerun=["split"])
 
 
-<<<<<<< HEAD
 def test_conda():
     if conda_available():
         run(dpath("test_conda"))
@@ -360,7 +355,8 @@
 
 def conda_available():
     return which("conda")
-=======
+
+
 def test_get_log_none():
     run(dpath("test_get_log_none"))
 
@@ -408,7 +404,6 @@
 
 def test_format_params():
     run(dpath("test_format_params"), check_md5=True)
->>>>>>> 05b878a8
 
 
 if __name__ == '__main__':
